from typing import List
import pandas as pd
import elements as e


def read_file(file: str, *args, index_col: List[str], keep_columns: List[str] = [], **kwargs):
    """
    Docstring
    """

    df = pd.read_csv(file, index_col=index_col, **kwargs)

    return MagmaBase(df, *args, keep_columns=keep_columns, calculate_total=True, units='wt. %', **kwargs)


class MagmaBase(pd.DataFrame):

<<<<<<< HEAD
    _metadata = ["_weights", "_no_data", "_units", "_datatype"]
=======
    _metadata = ["_weights", "_no_data", "_units"]
>>>>>>> fff0aab9

    @property
    def _constructor(self):
        """This is the key to letting Pandas know how to keep
        derivative `MagmaBase` the same type as yours.  It should
        be enough to return the name of the Class.  However, in
        some cases, `__finalize__` is not called and `new attributes` are
        not carried over.  We can fix that by constructing a callable
        that makes sure to call `__finalize__` every time."""

        def _c(*args, **kwargs):
            return MagmaBase(*args, **kwargs).__finalize__(self)
        return _c

    def __init__(
        self,
        df: pd.DataFrame,
        *args,
        keep_columns: List[str]=[],
        calculate_total=False,
        units='wt. %',
<<<<<<< HEAD
        datatype='oxide',
=======
>>>>>>> fff0aab9
        **kwargs,
    ):
        # A pandas series with the masses of all oxides and elements in the dataframe
        self._weights = pd.Series(name="weight", dtype="float32")
        # A list with the names of all columns that do not contain chemical data
        self._no_data = keep_columns
        self._units = units
<<<<<<< HEAD
        self._datatype = datatype
=======

>>>>>>> fff0aab9

        if isinstance(df, pd.DataFrame):
            
            delete_columns = set()
            keep_columns = set(keep_columns)

            for col in df.columns:
                try:
                    self._weights[col] = e.calculate_weight(col)
                except:
                    delete_columns.add(col)

            # Drop all columns without chemical data, unless explicitely specified otherwise in 'keep_columns'
            df = df.drop(delete_columns.difference(keep_columns), axis=1)
            df[self.elements] = df[self.elements].astype('float32')
            # Calculate total concentrattions
            if calculate_total:
                df["total"] = df[self.elements].sum(axis=1)

        super().__init__(df, *args, **kwargs)

    @property
    def units(self):
<<<<<<< HEAD
        return f'{self._datatype} {self._units}'
=======
        return self._units
>>>>>>> fff0aab9

    @units.setter
    def units(self, value):
        print('units are read only')

<<<<<<< HEAD
=======
    
>>>>>>> fff0aab9
    @property
    def weights(self):
        """
        Docstrings
        """        
        return self._weights

    @property
    def elements(self):
        """
        Docstrings
        """        
        return self._weights.index.values


    @property
    def moles(self):
        """
        Docstrings
        """
        if self._datatype != 'oxide':
            raise TypeError(f'{self} is not in oxides')
        if self._units != 'wt. %':
            raise TypeError(f'{self} is not in wt. %')
        moles = self.copy()[self.elements]
        # Calculate moles
        moles = moles.div(moles._weights)
        # Normalise to 1
        total = moles.sum(axis=1)
        moles = moles.div(total, axis=0)
        moles["total"] = moles.sum(axis=1)
        # Add back columns without chemical data
        moles[self._no_data] = self[self._no_data]
<<<<<<< HEAD
        moles._units = 'mol fraction'

=======
        moles._units = 'moles'
>>>>>>> fff0aab9
        return moles


    @property
    def cations(self):
        """
        Docstrings
        """
        if self._datatype != 'oxide':
            raise TypeError(f'{self} is not in oxides')
        # Calculate oxide moles
        moles = self.moles[self.elements]
        # Calculate cation moles
        cation_numbers = e.cation_numbers(moles.elements)
        cations = moles.mul(cation_numbers)
        # Rename columns to cations
        cations.columns = e.cation_names(cations.elements)
        # Normalise to 1
        total = cations.sum(axis=1)
        cations = cations.div(total, axis=0)
        cations['total'] = cations.sum(axis=1)
        # Add back columns without chemical data
        cations[self._no_data] = self[self._no_data]
<<<<<<< HEAD
        # Set datatype and elements
        cations._datatype = 'cation'
        cations.recalculate()

=======
        cations._units = 'cations'
>>>>>>> fff0aab9
        return cations


    def recalculate(self):
        """
        Docstrings
        """
        weights = pd.Series(name="weight", dtype="float32")

        for col in self.columns:
                try:
                    weights[col] = e.calculate_weight(col)
                except:
                    pass
                 
        self._weights = weights

        self['total'] = self[self.elements].sum(axis=1)


    def mineral_formula(self, O: int=None):
        """
        Docstrings
        """
        # Calculate cation fractions
        cations = self.cations
        cations = cations[cations.elements]
        # Calculate oxygens per cation
        oxygen_numbers = e.oxygen_numbers(self.elements) / e.cation_numbers(self.elements)
        oxygen_numbers.index = cations.elelements
        # Normalise to oxygen
        oxygen_total = cations.mul(oxygen_numbers).sum(axis=1)
        oxygen_factor = O / oxygen_total
        cations = cations.mul(oxygen_factor, axis=0)
        cations['O'] = O

        return cations<|MERGE_RESOLUTION|>--- conflicted
+++ resolved
@@ -15,11 +15,9 @@
 
 class MagmaBase(pd.DataFrame):
 
-<<<<<<< HEAD
+
     _metadata = ["_weights", "_no_data", "_units", "_datatype"]
-=======
-    _metadata = ["_weights", "_no_data", "_units"]
->>>>>>> fff0aab9
+
 
     @property
     def _constructor(self):
@@ -41,10 +39,7 @@
         keep_columns: List[str]=[],
         calculate_total=False,
         units='wt. %',
-<<<<<<< HEAD
         datatype='oxide',
-=======
->>>>>>> fff0aab9
         **kwargs,
     ):
         # A pandas series with the masses of all oxides and elements in the dataframe
@@ -52,11 +47,7 @@
         # A list with the names of all columns that do not contain chemical data
         self._no_data = keep_columns
         self._units = units
-<<<<<<< HEAD
         self._datatype = datatype
-=======
-
->>>>>>> fff0aab9
 
         if isinstance(df, pd.DataFrame):
             
@@ -80,20 +71,12 @@
 
     @property
     def units(self):
-<<<<<<< HEAD
         return f'{self._datatype} {self._units}'
-=======
-        return self._units
->>>>>>> fff0aab9
 
     @units.setter
     def units(self, value):
         print('units are read only')
 
-<<<<<<< HEAD
-=======
-    
->>>>>>> fff0aab9
     @property
     def weights(self):
         """
@@ -127,12 +110,8 @@
         moles["total"] = moles.sum(axis=1)
         # Add back columns without chemical data
         moles[self._no_data] = self[self._no_data]
-<<<<<<< HEAD
         moles._units = 'mol fraction'
 
-=======
-        moles._units = 'moles'
->>>>>>> fff0aab9
         return moles
 
 
@@ -156,14 +135,10 @@
         cations['total'] = cations.sum(axis=1)
         # Add back columns without chemical data
         cations[self._no_data] = self[self._no_data]
-<<<<<<< HEAD
         # Set datatype and elements
         cations._datatype = 'cation'
         cations.recalculate()
 
-=======
-        cations._units = 'cations'
->>>>>>> fff0aab9
         return cations
 
 
